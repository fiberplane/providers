<<<<<<< HEAD
use fiberplane_pdk::prelude::*;
=======
use fiberplane_pdk::{prelude::*, provider_data::ProviderData};
>>>>>>> 3b33c0a5
use serde::{Deserialize, Serialize};

/// Query type for the provider's showcase.
///
/// Note that custom query types should be prefixed with `x-` to avoid collision
/// with built-in query types.
pub const CELLS_SHOWCASE_QUERY_TYPE: &str = "x-showcase-cells";
pub const CUSTOM_DATA_SHOWCASE_QUERY_TYPE: &str = "x-showcase-custom";

pub const SHOWCASE_MIME_TYPE: &str = "application/vnd.fiberplane.providers.sample.showcase";

static COMMIT_HASH: &str = env!("VERGEN_GIT_SHA");
static BUILD_TIMESTAMP: &str = env!("VERGEN_BUILD_TIMESTAMP");

/// This example shows how to define a struct and let the PDK generate a config
/// schema for it. This schema is used by Fiberplane Studio to render the
/// config form. The data is stored as an untyped object in the `config` field
/// of the `ProviderRequest` that is passed to `invoke2()`. The generated
/// `parse()` method can then be used to parse this object into the following
/// struct.
#[derive(ConfigSchema, Deserialize, Serialize)]
struct SampleConfig {
    #[pdk(label = "Your API endpoint", placeholder = "Please specify a URL")]
    pub endpoint: String,

    #[pdk(label = "I accept the Terms of Use", checked_by_default)]
    pub accept: bool,

    #[pdk(label = "Number of retries if a request fails", max = 10)]
    pub num_retries: u8,
}

/// This example shows how to define a struct and let the PDK generate a query
/// schema for it. This schema is used by Fiberplane Studio to render a suitable
/// query form. The data will be encoded using `FORM_ENCODED_MIME_TYPE` and
/// stored in the `query_data` field of the `ProviderRequest` that is passed to
/// `invoke2()`. The generated `parse()` method can then be used to parse the
/// form encoded data into the following struct.
#[derive(QuerySchema, Deserialize, Serialize)]
struct ShowcaseQueryData {
    #[pdk(label = "Enter your sample query (anything will do :)")]
    pub query: String,

    #[pdk(label = "Specify a time range")]
    pub time_range: DateTimeRange,

    #[pdk(label = "Enable live mode")]
    pub live: bool,

    #[pdk(
        select,
        label = "Select one or more tags",
        option = "1.0.0",
        option = "1.0.0-alpha.1",
        option = "1.0.1"
    )]
    pub tags: Vec<String>,
}

/// This type shows how we can conveniently generate custom data using the
/// `ProviderData` derive macro.
#[derive(Deserialize, ProviderData, Serialize)]
#[pdk(mime_type = SHOWCASE_MIME_TYPE)]
struct ShowcaseCustomData {
    config: SampleConfig,
    query_data: ShowcaseQueryData,
}

pdk_query_types! {
    CELLS_SHOWCASE_QUERY_TYPE => {
        label: "Showcase query (cells)",
        handler: query_cells_showcase(ShowcaseQueryData, SampleConfig),
        supported_mime_types: [CELLS_MIME_TYPE]
    },
    CUSTOM_DATA_SHOWCASE_QUERY_TYPE => {
        label: "Showcase query (custom data)",
        handler: query_custom_data_showcase(ShowcaseQueryData, SampleConfig),
        supported_mime_types: [SHOWCASE_MIME_TYPE]
    },
    STATUS_QUERY_TYPE => {
        handler: check_status(),
        supported_mime_types: [STATUS_MIME_TYPE]
    }
}

/// Creates cells reflecting the data we entered in the original form.
///
/// In this example, `invoke2()` returned a Blob with data encoded in a custom
/// format (indicated using the `SHOWCASE_JSON_MIME_TYPE`), and then
/// `create_cells()` is invoked with that Blob to create the cells.
///
/// Note that if you only intend to create cells and no longer have any use for
/// the data from which the cells are created, this process can be simplified:
/// `invoke2()` can also return a Blob that directly contains the cells. If so,
/// you should encode the `Vec<Cell>` data using JSON or MessagePack encoding,
/// and specify the `CELLS_MIME_TYPE` with a `+json` or `+msgpack` suffix,
/// respectively. In this scenario, `create_cells()` doesn't need to be
/// implemented at all.
#[pdk_export]
fn create_cells(query_type: String, response: Blob) -> Result<Vec<Cell>> {
    log(format!("Creating cells for query type: {query_type}"));

    let ShowcaseCustomData {
        config: _,
        query_data:
            ShowcaseQueryData {
                query,
                time_range: DateTimeRange { from, to },
                live,
                tags,
            },
<<<<<<< HEAD
    } = ShowcaseCustomData::parse(response)?;
=======
    } = ShowcaseCustomData::parse_blob(response)?;
>>>>>>> 3b33c0a5

    Ok(vec![Cell::Text(TextCell {
        id: "result".to_owned(),
        content: format!(
            "Your query was: {query}\n\
            Your time range: {from} - {to}\n\
            Live mode was {live}\n
            Selected tags: {tags:?}"
        ),
        formatting: Formatting::default(),
        read_only: None,
    })])
}

/// The most basic of health-check functions: Always returns "ok".
///
/// The Fiberplane Proxy server regularly submits status checks on its providers
/// to determine whether they can still reach whatever service they are
/// connected to. This is done by submitting a request with a query type of
/// `STATUS_QUERY_TYPE`. A response of "ok" with the `STATUS_MIME_TYPE`
/// indicates the provider is still available.
///
/// If the provider is not available, an `Error` should be returned.
///
/// Note that `STATUS_QUERY_TYPE` needs to be present in the response from
/// `get_supported_query_types()`. If the query type is omitted there, it means
/// the provider doesn't support health checks, and the provider is assumed to
/// be always available.
fn check_status() -> Result<Blob> {
<<<<<<< HEAD
    // FIXME: I should find a cleaner solution to wrapping this struct...
    // TODO: Maybe we want to rethink how we generate status responses some
    //       more, so we can take care of the versioning for provider authors?
    ProviderStatus(fiberplane_pdk::providers::ProviderStatus {
        status: Ok(()),
        version: COMMIT_HASH.to_owned(),
        built_at: BUILD_TIMESTAMP.to_owned(),
    })
    .serialize()
=======
    ProviderStatus {
        status: Ok(()),
        version: COMMIT_HASH.to_owned(),
        built_at: BUILD_TIMESTAMP.to_owned(),
    }
    .to_blob()
>>>>>>> 3b33c0a5
}

/// This showcase shows how to return cells directly, without the need for
/// returning custom data first. In this case, we directly encode the
/// `Vec<Cell>` data using a JSON encoding.
///
/// In many cases, this also allows you to omit implementing `create_cells()`
/// entirely. But for this provider, we still need to implement it to support
/// the custom data showcase.
fn query_cells_showcase(query_data: ShowcaseQueryData, config: SampleConfig) -> Result<Blob> {
    let response = query_custom_data_showcase(query_data, config)?;
    let cells = create_cells(CELLS_SHOWCASE_QUERY_TYPE.to_owned(), response)?;

<<<<<<< HEAD
    Cells(cells).serialize()
=======
    Cells(cells).to_blob()
>>>>>>> 3b33c0a5
}

/// For this showcase, we simply re-encode the query data, so that we can
/// conveniently use it for other purposes again. In a real-world scenario,
/// this is where we could perform some HTTP request and use the response to
/// either generate a custom response, or to directly generate notebook cells
/// using the `CELLS_MIME_TYPE` format (see the cells showcase).
fn query_custom_data_showcase(query_data: ShowcaseQueryData, config: SampleConfig) -> Result<Blob> {
<<<<<<< HEAD
    ShowcaseCustomData { config, query_data }.serialize()
=======
    ShowcaseCustomData { config, query_data }.to_blob()
>>>>>>> 3b33c0a5
}<|MERGE_RESOLUTION|>--- conflicted
+++ resolved
@@ -1,8 +1,4 @@
-<<<<<<< HEAD
 use fiberplane_pdk::prelude::*;
-=======
-use fiberplane_pdk::{prelude::*, provider_data::ProviderData};
->>>>>>> 3b33c0a5
 use serde::{Deserialize, Serialize};
 
 /// Query type for the provider's showcase.
@@ -114,11 +110,7 @@
                 live,
                 tags,
             },
-<<<<<<< HEAD
-    } = ShowcaseCustomData::parse(response)?;
-=======
     } = ShowcaseCustomData::parse_blob(response)?;
->>>>>>> 3b33c0a5
 
     Ok(vec![Cell::Text(TextCell {
         id: "result".to_owned(),
@@ -148,24 +140,12 @@
 /// the provider doesn't support health checks, and the provider is assumed to
 /// be always available.
 fn check_status() -> Result<Blob> {
-<<<<<<< HEAD
-    // FIXME: I should find a cleaner solution to wrapping this struct...
-    // TODO: Maybe we want to rethink how we generate status responses some
-    //       more, so we can take care of the versioning for provider authors?
-    ProviderStatus(fiberplane_pdk::providers::ProviderStatus {
-        status: Ok(()),
-        version: COMMIT_HASH.to_owned(),
-        built_at: BUILD_TIMESTAMP.to_owned(),
-    })
-    .serialize()
-=======
     ProviderStatus {
         status: Ok(()),
         version: COMMIT_HASH.to_owned(),
         built_at: BUILD_TIMESTAMP.to_owned(),
     }
     .to_blob()
->>>>>>> 3b33c0a5
 }
 
 /// This showcase shows how to return cells directly, without the need for
@@ -179,11 +159,7 @@
     let response = query_custom_data_showcase(query_data, config)?;
     let cells = create_cells(CELLS_SHOWCASE_QUERY_TYPE.to_owned(), response)?;
 
-<<<<<<< HEAD
-    Cells(cells).serialize()
-=======
     Cells(cells).to_blob()
->>>>>>> 3b33c0a5
 }
 
 /// For this showcase, we simply re-encode the query data, so that we can
@@ -192,9 +168,5 @@
 /// either generate a custom response, or to directly generate notebook cells
 /// using the `CELLS_MIME_TYPE` format (see the cells showcase).
 fn query_custom_data_showcase(query_data: ShowcaseQueryData, config: SampleConfig) -> Result<Blob> {
-<<<<<<< HEAD
-    ShowcaseCustomData { config, query_data }.serialize()
-=======
     ShowcaseCustomData { config, query_data }.to_blob()
->>>>>>> 3b33c0a5
 }